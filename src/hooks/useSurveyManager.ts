import { useState, useEffect, useCallback } from 'react';
import { supabase } from '@/integrations/supabase/client';
import { toast } from '@/hooks/use-toast';
import { 
  Question, 
  Survey, 
  questionUtils, 
  validationUtils, 
  surveyDataUtils, 
  handlePlanLimitError 
} from '@/utils/surveyUtils';
import { getUserPlan } from '@/lib/planUtils';
import { validateUserPlanAccess, getPlanLimits, handlePlanError } from '@/lib/planValidation';

interface UseSurveyManagerReturn {
  // Estado
  surveyTitle: string;
  surveyDescription: string;
  questions: Question[];
  activeSurveys: Survey[];
  isLoading: boolean;
  
  // Setters básicos
  setSurveyTitle: (title: string) => void;
  setSurveyDescription: (description: string) => void;
  
  // Funções de manipulação de questões
  addQuestion: () => void;
  removeQuestion: (id: string) => void;
  updateQuestion: (id: string, field: keyof Question, value: string | string[]) => void;
  addOption: (questionId: string) => void;
  removeOption: (questionId: string, optionIndex: number) => void;
  updateOption: (questionId: string, optionIndex: number, value: string) => void;
  
  // Funções de pesquisa
  saveSurvey: () => Promise<void>;
  fetchActiveSurveys: () => Promise<void>;
  
  // Funções utilitárias
  resetForm: () => void;
}

export const useSurveyManager = (): UseSurveyManagerReturn => {
  // Estados
  const [surveyTitle, setSurveyTitle] = useState("");
  const [surveyDescription, setSurveyDescription] = useState("");
  const [questions, setQuestions] = useState<Question[]>([questionUtils.createNewQuestion()]);
  const [activeSurveys, setActiveSurveys] = useState<Survey[]>([]);
  const [isLoading, setIsLoading] = useState(false);

  // Funções de manipulação de questões
  const addQuestion = useCallback(() => {
    setQuestions(prev => [...prev, questionUtils.createNewQuestion()]);
  }, []);

  const removeQuestion = useCallback((id: string) => {
    setQuestions(prev => questionUtils.removeQuestion(prev, id));
  }, []);

  const updateQuestion = useCallback((id: string, field: keyof Question, value: string | string[]) => {
    setQuestions(prev => questionUtils.updateQuestion(prev, id, field, value));
  }, []);

  const addOption = useCallback((questionId: string) => {
    setQuestions(prev => questionUtils.addOption(prev, questionId));
  }, []);

  const removeOption = useCallback((questionId: string, optionIndex: number) => {
    setQuestions(prev => questionUtils.removeOption(prev, questionId, optionIndex));
  }, []);

  const updateOption = useCallback((questionId: string, optionIndex: number, value: string) => {
    setQuestions(prev => questionUtils.updateOption(prev, questionId, optionIndex, value));
  }, []);

  // Função para buscar pesquisas ativas
  const fetchActiveSurveys = useCallback(async () => {
    try {
      setIsLoading(true);
      const { data: { user } } = await supabase.auth.getUser();
      
      if (!user) {
        toast({
          title: "Erro",
          description: "Usuário não autenticado",
          variant: "destructive"
        });
        return;
      }

      const { data: surveys, error } = await supabase
        .from('surveys')
        .select(`
          id,
          title,
          description,
          status,
          created_at,
          current_responses,
          max_responses,
          unique_link
        `)
        .eq('user_id', user.id)
        .eq('status', 'active')
        .order('created_at', { ascending: false });

      if (error) {
        console.error('Erro ao buscar pesquisas:', error);
        toast({
          title: "Erro",
          description: "Falha ao carregar pesquisas ativas",
          variant: "destructive"
        });
        return;
      }

      setActiveSurveys(surveys || []);
    } catch (error) {
      console.error('Erro ao buscar pesquisas:', error);
      toast({
        title: "Erro",
        description: "Falha ao carregar pesquisas ativas",
        variant: "destructive"
      });
    } finally {
      setIsLoading(false);
    }
  }, []);

  // Função para salvar pesquisa
  const saveSurvey = useCallback(async () => {
    try {
      setIsLoading(true);
      
      // Validação
      const validationError = validationUtils.validateSurveyData(surveyTitle, questions);
      if (validationError) {
        toast({
          title: "Erro de validação",
          description: validationError,
          variant: "destructive"
        });
        return;
      }

      const { data: { user } } = await supabase.auth.getUser();
      if (!user) {
        toast({
          title: "Erro",
          description: "Usuário não autenticado",
          variant: "destructive"
        });
        return;
      }

<<<<<<< HEAD
      // Validação robusta do plano sem exceções
      const planValidation = await validateUserPlanAccess(user.id);
      const limits = getPlanLimits(planValidation.planCode);
=======
      // Obter informações do plano
      const userPlan = await getUserPlan(supabase, user.id);
      const planName = userPlan || 'start-quantico';
>>>>>>> 044b6d7b
      
      // Verificar limite de questões com aviso, mas permitir continuar
      if (questions.length > limits.maxQuestions) {
        toast({
          title: "Limite de questões excedido",
          description: `Seu plano ${limits.planDisplayName} permite apenas ${limits.maxQuestions} questões por pesquisa.`,
          variant: "destructive"
        });
        // Continuar mesmo assim - não bloquear
      }

      // Inserir pesquisa
      const { data: surveyData, error: surveyError } = await supabase
        .from('surveys')
        .insert({
          title: surveyTitle,
          description: surveyDescription || null,
          user_id: user.id,
          status: 'active',
          max_responses: 1000,
          unique_link: crypto.randomUUID()
        })
        .select()
        .single();

      if (surveyError) {
        const config = { planName, maxQuestions, maxSurveysPerMonth };
        handlePlanLimitError(surveyError, config, toast);
        return;
      }

      // Inserir questões
      const questionsToInsert = surveyDataUtils.prepareQuestionsForInsert(questions, surveyData.id);
      
      const { error: questionsError } = await supabase
        .from('questions')
        .insert(questionsToInsert);

      if (questionsError) {
        console.error('Erro ao inserir questões:', questionsError);
        toast({
          title: "Erro",
          description: "Falha ao criar questões da pesquisa",
          variant: "destructive"
        });
        return;
      }

      toast({
        title: "Sucesso!",
        description: "Pesquisa criada com sucesso!",
      });

      // Reset do formulário e atualização da lista
      resetForm();
      await fetchActiveSurveys();
      
    } catch (error: any) {
<<<<<<< HEAD
      // Tratamento robusto de erro sem exceções críticas
      const currentUser = (await supabase.auth.getUser()).data.user;
      handlePlanError(error, 'saveSurvey', currentUser?.id);
=======
      console.error('Erro ao salvar pesquisa:', error);
      const userPlan = await getUserPlan(supabase, (await supabase.auth.getUser()).data.user?.id || '');
      const planName = userPlan || 'start-quantico';
>>>>>>> 044b6d7b
      
      // Obter limites de forma segura
      const planValidation = await validateUserPlanAccess(currentUser?.id);
      const limits = getPlanLimits(planValidation.planCode);
      
      const config = { 
        planName: limits.planDisplayName, 
        maxQuestions: limits.maxQuestions, 
        maxSurveysPerMonth: limits.maxSurveysPerMonth 
      };
      
      handlePlanLimitError(error, config, toast);
    } finally {
      setIsLoading(false);
    }
  }, [surveyTitle, surveyDescription, questions, fetchActiveSurveys]);

  // Função para resetar o formulário
  const resetForm = useCallback(() => {
    setSurveyTitle("");
    setSurveyDescription("");
    setQuestions([questionUtils.createNewQuestion()]);
  }, []);

  // Carregar pesquisas ativas ao montar o componente
  useEffect(() => {
    fetchActiveSurveys();
  }, [fetchActiveSurveys]);

  return {
    // Estado
    surveyTitle,
    surveyDescription,
    questions,
    activeSurveys,
    isLoading,
    
    // Setters
    setSurveyTitle,
    setSurveyDescription,
    
    // Funções de questões
    addQuestion,
    removeQuestion,
    updateQuestion,
    addOption,
    removeOption,
    updateOption,
    
    // Funções de pesquisa
    saveSurvey,
    fetchActiveSurveys,
    
    // Utilitários
    resetForm
  };
};<|MERGE_RESOLUTION|>--- conflicted
+++ resolved
@@ -153,15 +153,9 @@
         return;
       }
 
-<<<<<<< HEAD
       // Validação robusta do plano sem exceções
       const planValidation = await validateUserPlanAccess(user.id);
       const limits = getPlanLimits(planValidation.planCode);
-=======
-      // Obter informações do plano
-      const userPlan = await getUserPlan(supabase, user.id);
-      const planName = userPlan || 'start-quantico';
->>>>>>> 044b6d7b
       
       // Verificar limite de questões com aviso, mas permitir continuar
       if (questions.length > limits.maxQuestions) {
@@ -188,7 +182,11 @@
         .single();
 
       if (surveyError) {
-        const config = { planName, maxQuestions, maxSurveysPerMonth };
+        const config = { 
+          planName: limits.planDisplayName, 
+          maxQuestions: limits.maxQuestions, 
+          maxSurveysPerMonth: limits.maxSurveysPerMonth 
+        };
         handlePlanLimitError(surveyError, config, toast);
         return;
       }
@@ -220,15 +218,9 @@
       await fetchActiveSurveys();
       
     } catch (error: any) {
-<<<<<<< HEAD
       // Tratamento robusto de erro sem exceções críticas
       const currentUser = (await supabase.auth.getUser()).data.user;
       handlePlanError(error, 'saveSurvey', currentUser?.id);
-=======
-      console.error('Erro ao salvar pesquisa:', error);
-      const userPlan = await getUserPlan(supabase, (await supabase.auth.getUser()).data.user?.id || '');
-      const planName = userPlan || 'start-quantico';
->>>>>>> 044b6d7b
       
       // Obter limites de forma segura
       const planValidation = await validateUserPlanAccess(currentUser?.id);
